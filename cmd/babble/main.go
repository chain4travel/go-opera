--- conflicted
+++ resolved
@@ -3,27 +3,18 @@
 import (
 	_ "net/http/pprof"
 
-<<<<<<< HEAD
-	"github.com/mosaicnetworks/babble/cmd/babble/command"
+	cmd "github.com/mosaicnetworks/babble/cmd/babble/commands"
 )
 
 func main() {
-	command.Execute()
-=======
-	"github.com/mosaicnetworks/babble/src/babble"
-)
+	rootCmd := cmd.RootCmd
 
-func main() {
-	parseConfig(func(config *babble.BabbleConfig) {
-		engine := babble.NewBabble(config)
+	rootCmd.AddCommand(
+		cmd.VersionCmd,
+		cmd.KeygenCmd,
+		cmd.NewRunCmd())
 
-		if err := engine.Init(); err != nil {
-			config.Logger.Error("Cannot initialize engine:", err)
-
-			return
-		}
-
-		engine.Run()
-	})
->>>>>>> 5786775e
+	if err := rootCmd.Execute(); err != nil {
+		panic(err)
+	}
 }