BUILD_TAGS?=lachesis
export DOCKER?=docker
export GLIDE?=glide
export GO?=go
export GREP?=grep
export PROTOC?=protoc
export RM?=rm
export SED?=sed
export SH?=sh
export XARGS?=xargs

SUBDIRS := src/.
TARGETS := build proto clean
SUBDIR_TARGETS := $(foreach t,$(TARGETS),$(addsuffix $t,$(SUBDIRS)))

# vendor uses Glide to install all the Go dependencies in vendor/
vendor:
	$(GLIDE) install

# install compiles and places the binary in GOPATH/bin
install:
	$(GO) install --ldflags '-extldflags "-static"' \
		--ldflags "-X github.com/Fantom-foundation/go-lachesis/src/version.GitCommit=`git rev-parse HEAD`" \
		./cmd/lachesis
	$(GO) install --ldflags '-extldflags "-static"' \
		--ldflags "-X github.com/Fantom-foundation/go-lachesis/src/version.GitCommit=`git rev-parse HEAD`" \
		./cmd/network

# build compiles and places the binary in /build
build:
	CGO_ENABLED=0 $(GO) build \
		--ldflags "-X github.com/Fantom-foundation/go-lachesis/src/version.GitCommit=`git rev-parse HEAD`" \
		-o build/lachesis ./cmd/lachesis/main.go
	CGO_ENABLED=0 $(GO) build \
		--ldflags "-X github.com/Fantom-foundation/go-lachesis/src/version.GitCommit=`git rev-parse HEAD`" \
		-o build/network ./cmd/network/

# dist builds binaries for all platforms and packages them for distribution
dist:
	@BUILD_TAGS='$(BUILD_TAGS)' $(SH) -c "'$(CURDIR)/scripts/dist.sh'"

test:
<<<<<<< HEAD
	$(GLIDE) novendor | $(GREP) -v -e "^\.$$" | GOCACHE=off $(XARGS) $(GO) test -race -timeout 45s
=======
	glide novendor | grep -v -e "^\.$$" | GOCACHE=off xargs go test -race -timeout 180s
>>>>>>> ecddb548

# clean up and generate protobuf files
proto: clean

clean:
	$(RM) -rf vendor

.PHONY: $(TARGETS) $(SUBDIR_TARGETS) vendor install dist test

# static pattern rule, expands into:
# all clean : % : foo/.% bar/.%
$(TARGETS) : % : $(addsuffix %,$(SUBDIRS))

# here, for foo/.all:
#   $(@D) is foo
#   $(@F) is .all, with leading period
#   $(@F:.%=%) is just all
$(SUBDIR_TARGETS) :
	@$(MAKE) -C $(@D) $(@F:.%=%)<|MERGE_RESOLUTION|>--- conflicted
+++ resolved
@@ -40,11 +40,7 @@
 	@BUILD_TAGS='$(BUILD_TAGS)' $(SH) -c "'$(CURDIR)/scripts/dist.sh'"
 
 test:
-<<<<<<< HEAD
-	$(GLIDE) novendor | $(GREP) -v -e "^\.$$" | GOCACHE=off $(XARGS) $(GO) test -race -timeout 45s
-=======
-	glide novendor | grep -v -e "^\.$$" | GOCACHE=off xargs go test -race -timeout 180s
->>>>>>> ecddb548
+	$(GLIDE) novendor | $(GREP) -v -e "^\.$$" | GOCACHE=off $(XARGS) $(GO) test -race -timeout 180s
 
 # clean up and generate protobuf files
 proto: clean
