--- conflicted
+++ resolved
@@ -171,13 +171,8 @@
 			return false, err2
 		}
 		if root, ok := roots[y]; ok {
-<<<<<<< HEAD
 			yCreator := p.Participants.ByID[root.SelfParent.CreatorID].PubKeyHex
-			if ex.Creator() == yCreator {
-=======
-			yCreator := p.Participants.ById[root.SelfParent.CreatorID].PubKeyHex
 			if ex.GetCreator() == yCreator {
->>>>>>> 9db3e0b0
 				return ex.Index() >= root.SelfParent.Index, nil
 			}
 		} else {
@@ -243,13 +238,8 @@
 			return false, err2
 		}
 		if root, ok := roots[y]; ok {
-<<<<<<< HEAD
 			yCreator := p.Participants.ByID[root.SelfParent.CreatorID].PubKeyHex
-			if ex.Creator() == yCreator {
-=======
-			yCreator := p.Participants.ById[root.SelfParent.CreatorID].PubKeyHex
 			if ex.GetCreator() == yCreator {
->>>>>>> 9db3e0b0
 				return ex.Index() >= root.SelfParent.Index, nil
 			}
 		}
@@ -1822,12 +1812,8 @@
 	return p.UndeterminedEvents
 }
 
-<<<<<<< HEAD
 // GetPendingLoadedEvents returns all the pending events
-func (p *Poset)  GetPendingLoadedEvents() int64 {
-=======
 func (p *Poset) GetPendingLoadedEvents() int64 {
->>>>>>> 9db3e0b0
 	p.pendingLoadedEventsLocker.RLock()
 	defer p.pendingLoadedEventsLocker.RUnlock()
 	return p.pendingLoadedEvents
