--- conflicted
+++ resolved
@@ -37,13 +37,9 @@
 		input:  input,
 		frames: make(map[uint64]*Frame),
 
-<<<<<<< HEAD
-		newEventsCh:      make(chan hash.Event, buffSize),
-		incompleteEvents: make(map[hash.Event]*Event),
+		newEventsCh: make(chan hash.Event, buffSize),
 
 		Instance: logger.MakeInstance(),
-=======
-		newEventsCh: make(chan hash.Event, buffSize),
 	}
 
 	// event order matter: parents first
@@ -52,7 +48,6 @@
 			panic("got unsaved event")
 		}
 		p.consensus(e)
->>>>>>> 4d73029f
 	}
 
 	return p
@@ -143,7 +138,7 @@
 	applyRewards(state, ordered)
 	balances, err := state.Commit(true)
 	if err != nil {
-		log.Fatal(err)
+		p.Fatal(err)
 	}
 	if applyAt.SetBalances(balances) {
 		p.reconsensusFromFrame(applyAt.Index)
@@ -174,7 +169,7 @@
 		if !parent.IsZero() {
 			frame, isRoot := p.FrameOfEvent(parent)
 			if frame == nil || frame.Index <= p.state.LastFinishedFrameN {
-				log.Warnf("Parent %s of %s is too old. Skipped", parent.String(), e.String())
+				p.Warnf("Parent %s of %s is too old. Skipped", parent.String(), e.String())
 				// NOTE: is it possible some participants got this event before parent outdated?
 				continue
 			}
