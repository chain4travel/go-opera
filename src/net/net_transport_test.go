package net

import (
	"sync"
	"testing"
	"time"

	"github.com/stretchr/testify/assert"

	"github.com/andrecronje/lachesis/src/common"
	"github.com/andrecronje/lachesis/src/poset"
)

func TestNetworkTransport(t *testing.T) {
	logger := common.NewTestLogger(t)
	timeout := 200 * time.Millisecond
	maxPool := 3

	// Transport 1 is consumer
	trans1, err := NewTCPTransport("127.0.0.1:0", nil, 2, time.Second, logger)
	assert.NoError(t, err)
	defer trans1.Close()
<<<<<<< HEAD
=======
	rpcCh := trans1.Consumer()

	// Make the RPC request
	args := SyncRequest{
		FromID: 0,
		Known: map[int64]int64{
			0: 1,
			1: 2,
			2: 3,
		},
	}
	resp := SyncResponse{
		FromID: 1,
		Events: []poset.WireEvent{
			{
				Body: poset.WireBody{
					Transactions:         [][]byte(nil),
					SelfParentIndex:      1,
					OtherParentCreatorID: 10,
					OtherParentIndex:     0,
					CreatorID:            9,
				},
			},
		},
		Known: map[int64]int64{
			0: 5,
			1: 5,
			2: 6,
		},
	}

	// Listen for a request
	go func() {
		select {
		case rpc := <-rpcCh:
			// Verify the command
			req := rpc.Command.(*SyncRequest)
			if !reflect.DeepEqual(req, &args) {
				t.Fatalf("command mismatch: %#v %#v", *req, args)
			}

			rpc.Respond(&resp, nil)
>>>>>>> b83d9e65

	rpcCh := trans1.Consumer()

	// Transport 2 makes outbound request
	trans2, err := NewTCPTransport("127.0.0.1:0", nil, maxPool, time.Second, logger)
	assert.NoError(t, err)
	defer trans2.Close()

	t.Run("Sync", func(t *testing.T) {
		assert := assert.New(t)

		expectedReq := &SyncRequest{
			FromID: 0,
			Known: map[int]int{
				0: 1,
				1: 2,
				2: 3,
			},
		}

<<<<<<< HEAD
		expectedResp := &SyncResponse{
			FromID: 1,
			Events: []poset.WireEvent{
				poset.WireEvent{
					Body: poset.WireBody{
						Transactions:         [][]byte(nil),
						SelfParentIndex:      1,
						OtherParentCreatorID: 10,
						OtherParentIndex:     0,
						CreatorID:            9,
					},
=======
	// Make the RPC request
	args := EagerSyncRequest{
		FromID: 0,
		Events: []poset.WireEvent{
			{
				Body: poset.WireBody{
					Transactions:         [][]byte(nil),
					SelfParentIndex:      1,
					OtherParentCreatorID: 10,
					OtherParentIndex:     0,
					CreatorID:            9,
>>>>>>> b83d9e65
				},
			},
			Known: map[int]int{
				0: 5,
				1: 5,
				2: 6,
			},
		}

		go func() {
			select {
			case rpc := <-rpcCh:
				req := rpc.Command.(*SyncRequest)
				assert.EqualValues(expectedReq, req)
				rpc.Respond(expectedResp, nil)
			case <-time.After(timeout):
				assert.Fail("timeout")
			}
		}()

		var resp = new(SyncResponse)
		err := trans2.Sync(trans1.LocalAddr(), expectedReq, resp)
		if assert.NoError(err) {
			assert.EqualValues(expectedResp, resp)
		}
	})

	t.Run("EagerSync", func(t *testing.T) {
		assert := assert.New(t)

		expectedReq := &EagerSyncRequest{
			FromID: 0,
			Events: []poset.WireEvent{
				poset.WireEvent{
					Body: poset.WireBody{
						Transactions:         [][]byte(nil),
						SelfParentIndex:      1,
						OtherParentCreatorID: 10,
						OtherParentIndex:     0,
						CreatorID:            9,
					},
				},
			},
		}

		expectedResp := &EagerSyncResponse{
			FromID:  1,
			Success: true,
		}

		go func() {
			select {
			case rpc := <-rpcCh:
				req := rpc.Command.(*EagerSyncRequest)
				assert.EqualValues(expectedReq, req)
				rpc.Respond(expectedResp, nil)
			case <-time.After(timeout):
				assert.Fail("timeout")
			}
		}()

		var resp = new(EagerSyncResponse)
		err := trans2.EagerSync(trans1.LocalAddr(), expectedReq, resp)
		if assert.NoError(err) {
			assert.EqualValues(expectedResp, resp)
		}
	})

	t.Run("FastForward", func(t *testing.T) {
		assert := assert.New(t)

		expectedReq := &FastForwardRequest{
			FromID: 0,
		}

<<<<<<< HEAD
		frame := poset.Frame{}
		block, err := poset.NewBlockFromFrame(1, frame)
		assert.NoError(err)
		expectedResp := &FastForwardResponse{
			FromID:   1,
			Block:    block,
			Frame:    frame,
			Snapshot: []byte("snapshot"),
		}

		go func() {
=======
	// Make the RPC request
	args := SyncRequest{
		FromID: 0,
		Known: map[int64]int64{
			0: 1,
			1: 2,
			2: 3,
		},
	}
	resp := SyncResponse{
		FromID: 1,
		Events: []poset.WireEvent{
			{
				Body: poset.WireBody{
					Transactions:         [][]byte(nil),
					SelfParentIndex:      1,
					OtherParentCreatorID: 10,
					OtherParentIndex:     0,
					CreatorID:            9,
				},
			},
		},
		Known: map[int64]int64{
			0: 5,
			1: 5,
			2: 6,
		},
	}

	// Listen for a request
	go func() {
		for {
>>>>>>> b83d9e65
			select {
			case rpc := <-rpcCh:
				req := rpc.Command.(*FastForwardRequest)
				assert.EqualValues(expectedReq, req)
				rpc.Respond(expectedResp, nil)
			case <-time.After(timeout):
				assert.Fail("timeout")
			}
		}()

		var resp = new(FastForwardResponse)
		err = trans2.FastForward(trans1.LocalAddr(), expectedReq, resp)
		if assert.NoError(err) {
			assert.EqualValues(expectedResp, resp)
		}
	})

	t.Run("PooledConn", func(t *testing.T) {
		assert := assert.New(t)

		expectedReq := &SyncRequest{
			FromID: 0,
			Known: map[int]int{
				0: 1,
				1: 2,
				2: 3,
			},
		}

		expectedResp := &SyncResponse{
			FromID: 1,
			Events: []poset.WireEvent{
				poset.WireEvent{
					Body: poset.WireBody{
						Transactions:         [][]byte(nil),
						SelfParentIndex:      1,
						OtherParentCreatorID: 10,
						OtherParentIndex:     0,
						CreatorID:            9,
					},
				},
			},
			Known: map[int]int{
				0: 5,
				1: 5,
				2: 6,
			},
		}

		go func() {
			for {
				select {
				case rpc := <-rpcCh:
					req := rpc.Command.(*SyncRequest)
					assert.EqualValues(expectedReq, req)
					rpc.Respond(expectedResp, nil)
				case <-time.After(200 * time.Millisecond):
					return
				}
			}
		}()

		wg := &sync.WaitGroup{}

		appendFunc := func() {
			defer wg.Done()
			var resp = new(SyncResponse)
			err := trans2.Sync(trans1.LocalAddr(), expectedReq, resp)
			if assert.NoError(err) {
				assert.EqualValues(expectedResp, resp)
			}
		}

		// Try to do parallel appends, should stress the conn pool
		count := maxPool * 2
		wg.Add(count)
		for i := 0; i < count; i++ {
			go appendFunc()
		}
		wg.Wait()

		// Check the conn pool size
		addr := trans1.LocalAddr()
		assert.Equal(maxPool, len(trans2.connPool[addr]))
	})
}<|MERGE_RESOLUTION|>--- conflicted
+++ resolved
@@ -20,51 +20,6 @@
 	trans1, err := NewTCPTransport("127.0.0.1:0", nil, 2, time.Second, logger)
 	assert.NoError(t, err)
 	defer trans1.Close()
-<<<<<<< HEAD
-=======
-	rpcCh := trans1.Consumer()
-
-	// Make the RPC request
-	args := SyncRequest{
-		FromID: 0,
-		Known: map[int64]int64{
-			0: 1,
-			1: 2,
-			2: 3,
-		},
-	}
-	resp := SyncResponse{
-		FromID: 1,
-		Events: []poset.WireEvent{
-			{
-				Body: poset.WireBody{
-					Transactions:         [][]byte(nil),
-					SelfParentIndex:      1,
-					OtherParentCreatorID: 10,
-					OtherParentIndex:     0,
-					CreatorID:            9,
-				},
-			},
-		},
-		Known: map[int64]int64{
-			0: 5,
-			1: 5,
-			2: 6,
-		},
-	}
-
-	// Listen for a request
-	go func() {
-		select {
-		case rpc := <-rpcCh:
-			// Verify the command
-			req := rpc.Command.(*SyncRequest)
-			if !reflect.DeepEqual(req, &args) {
-				t.Fatalf("command mismatch: %#v %#v", *req, args)
-			}
-
-			rpc.Respond(&resp, nil)
->>>>>>> b83d9e65
 
 	rpcCh := trans1.Consumer()
 
@@ -78,182 +33,7 @@
 
 		expectedReq := &SyncRequest{
 			FromID: 0,
-			Known: map[int]int{
-				0: 1,
-				1: 2,
-				2: 3,
-			},
-		}
-
-<<<<<<< HEAD
-		expectedResp := &SyncResponse{
-			FromID: 1,
-			Events: []poset.WireEvent{
-				poset.WireEvent{
-					Body: poset.WireBody{
-						Transactions:         [][]byte(nil),
-						SelfParentIndex:      1,
-						OtherParentCreatorID: 10,
-						OtherParentIndex:     0,
-						CreatorID:            9,
-					},
-=======
-	// Make the RPC request
-	args := EagerSyncRequest{
-		FromID: 0,
-		Events: []poset.WireEvent{
-			{
-				Body: poset.WireBody{
-					Transactions:         [][]byte(nil),
-					SelfParentIndex:      1,
-					OtherParentCreatorID: 10,
-					OtherParentIndex:     0,
-					CreatorID:            9,
->>>>>>> b83d9e65
-				},
-			},
-			Known: map[int]int{
-				0: 5,
-				1: 5,
-				2: 6,
-			},
-		}
-
-		go func() {
-			select {
-			case rpc := <-rpcCh:
-				req := rpc.Command.(*SyncRequest)
-				assert.EqualValues(expectedReq, req)
-				rpc.Respond(expectedResp, nil)
-			case <-time.After(timeout):
-				assert.Fail("timeout")
-			}
-		}()
-
-		var resp = new(SyncResponse)
-		err := trans2.Sync(trans1.LocalAddr(), expectedReq, resp)
-		if assert.NoError(err) {
-			assert.EqualValues(expectedResp, resp)
-		}
-	})
-
-	t.Run("EagerSync", func(t *testing.T) {
-		assert := assert.New(t)
-
-		expectedReq := &EagerSyncRequest{
-			FromID: 0,
-			Events: []poset.WireEvent{
-				poset.WireEvent{
-					Body: poset.WireBody{
-						Transactions:         [][]byte(nil),
-						SelfParentIndex:      1,
-						OtherParentCreatorID: 10,
-						OtherParentIndex:     0,
-						CreatorID:            9,
-					},
-				},
-			},
-		}
-
-		expectedResp := &EagerSyncResponse{
-			FromID:  1,
-			Success: true,
-		}
-
-		go func() {
-			select {
-			case rpc := <-rpcCh:
-				req := rpc.Command.(*EagerSyncRequest)
-				assert.EqualValues(expectedReq, req)
-				rpc.Respond(expectedResp, nil)
-			case <-time.After(timeout):
-				assert.Fail("timeout")
-			}
-		}()
-
-		var resp = new(EagerSyncResponse)
-		err := trans2.EagerSync(trans1.LocalAddr(), expectedReq, resp)
-		if assert.NoError(err) {
-			assert.EqualValues(expectedResp, resp)
-		}
-	})
-
-	t.Run("FastForward", func(t *testing.T) {
-		assert := assert.New(t)
-
-		expectedReq := &FastForwardRequest{
-			FromID: 0,
-		}
-
-<<<<<<< HEAD
-		frame := poset.Frame{}
-		block, err := poset.NewBlockFromFrame(1, frame)
-		assert.NoError(err)
-		expectedResp := &FastForwardResponse{
-			FromID:   1,
-			Block:    block,
-			Frame:    frame,
-			Snapshot: []byte("snapshot"),
-		}
-
-		go func() {
-=======
-	// Make the RPC request
-	args := SyncRequest{
-		FromID: 0,
-		Known: map[int64]int64{
-			0: 1,
-			1: 2,
-			2: 3,
-		},
-	}
-	resp := SyncResponse{
-		FromID: 1,
-		Events: []poset.WireEvent{
-			{
-				Body: poset.WireBody{
-					Transactions:         [][]byte(nil),
-					SelfParentIndex:      1,
-					OtherParentCreatorID: 10,
-					OtherParentIndex:     0,
-					CreatorID:            9,
-				},
-			},
-		},
-		Known: map[int64]int64{
-			0: 5,
-			1: 5,
-			2: 6,
-		},
-	}
-
-	// Listen for a request
-	go func() {
-		for {
->>>>>>> b83d9e65
-			select {
-			case rpc := <-rpcCh:
-				req := rpc.Command.(*FastForwardRequest)
-				assert.EqualValues(expectedReq, req)
-				rpc.Respond(expectedResp, nil)
-			case <-time.After(timeout):
-				assert.Fail("timeout")
-			}
-		}()
-
-		var resp = new(FastForwardResponse)
-		err = trans2.FastForward(trans1.LocalAddr(), expectedReq, resp)
-		if assert.NoError(err) {
-			assert.EqualValues(expectedResp, resp)
-		}
-	})
-
-	t.Run("PooledConn", func(t *testing.T) {
-		assert := assert.New(t)
-
-		expectedReq := &SyncRequest{
-			FromID: 0,
-			Known: map[int]int{
+			Known: map[int64]int64{
 				0: 1,
 				1: 2,
 				2: 3,
@@ -273,7 +53,133 @@
 					},
 				},
 			},
-			Known: map[int]int{
+			Known: map[int64]int64{
+				0: 5,
+				1: 5,
+				2: 6,
+			},
+		}
+
+		go func() {
+			select {
+			case rpc := <-rpcCh:
+				req := rpc.Command.(*SyncRequest)
+				assert.EqualValues(expectedReq, req)
+				rpc.Respond(expectedResp, nil)
+			case <-time.After(timeout):
+				assert.Fail("timeout")
+			}
+		}()
+
+		var resp = new(SyncResponse)
+		err := trans2.Sync(trans1.LocalAddr(), expectedReq, resp)
+		if assert.NoError(err) {
+			assert.EqualValues(expectedResp, resp)
+		}
+	})
+
+	t.Run("EagerSync", func(t *testing.T) {
+		assert := assert.New(t)
+
+		expectedReq := &EagerSyncRequest{
+			FromID: 0,
+			Events: []poset.WireEvent{
+				poset.WireEvent{
+					Body: poset.WireBody{
+						Transactions:         [][]byte(nil),
+						SelfParentIndex:      1,
+						OtherParentCreatorID: 10,
+						OtherParentIndex:     0,
+						CreatorID:            9,
+					},
+				},
+			},
+		}
+
+		expectedResp := &EagerSyncResponse{
+			FromID:  1,
+			Success: true,
+		}
+
+		go func() {
+			select {
+			case rpc := <-rpcCh:
+				req := rpc.Command.(*EagerSyncRequest)
+				assert.EqualValues(expectedReq, req)
+				rpc.Respond(expectedResp, nil)
+			case <-time.After(timeout):
+				assert.Fail("timeout")
+			}
+		}()
+
+		var resp = new(EagerSyncResponse)
+		err := trans2.EagerSync(trans1.LocalAddr(), expectedReq, resp)
+		if assert.NoError(err) {
+			assert.EqualValues(expectedResp, resp)
+		}
+	})
+
+	t.Run("FastForward", func(t *testing.T) {
+		assert := assert.New(t)
+
+		expectedReq := &FastForwardRequest{
+			FromID: 0,
+		}
+
+		frame := poset.Frame{}
+		block, err := poset.NewBlockFromFrame(1, frame)
+		assert.NoError(err)
+		expectedResp := &FastForwardResponse{
+			FromID:   1,
+			Block:    block,
+			Frame:    frame,
+			Snapshot: []byte("snapshot"),
+		}
+
+		go func() {
+			select {
+			case rpc := <-rpcCh:
+				req := rpc.Command.(*FastForwardRequest)
+				assert.EqualValues(expectedReq, req)
+				rpc.Respond(expectedResp, nil)
+			case <-time.After(timeout):
+				assert.Fail("timeout")
+			}
+		}()
+
+		var resp = new(FastForwardResponse)
+		err = trans2.FastForward(trans1.LocalAddr(), expectedReq, resp)
+		if assert.NoError(err) {
+			assert.EqualValues(expectedResp, resp)
+		}
+	})
+
+	t.Run("PooledConn", func(t *testing.T) {
+		assert := assert.New(t)
+
+		expectedReq := &SyncRequest{
+			FromID: 0,
+			Known: map[int64]int64{
+				0: 1,
+				1: 2,
+				2: 3,
+			},
+		}
+
+		expectedResp := &SyncResponse{
+			FromID: 1,
+			Events: []poset.WireEvent{
+				poset.WireEvent{
+					Body: poset.WireBody{
+						Transactions:         [][]byte(nil),
+						SelfParentIndex:      1,
+						OtherParentCreatorID: 10,
+						OtherParentIndex:     0,
+						CreatorID:            9,
+					},
+				},
+			},
+			Known: map[int64]int64{
 				0: 5,
 				1: 5,
 				2: 6,
