package gossip

import (
	"crypto/ecdsa"
	"fmt"
	"strings"
	"sync"
	"time"

	"github.com/ethereum/go-ethereum/common"
	"github.com/ethereum/go-ethereum/log"

	"github.com/Fantom-foundation/go-lachesis/src/hash"
	"github.com/Fantom-foundation/go-lachesis/src/inter"
	"github.com/Fantom-foundation/go-lachesis/src/inter/ancestor"
	"github.com/Fantom-foundation/go-lachesis/src/inter/idx"
	"github.com/Fantom-foundation/go-lachesis/src/lachesis"
)

type Emitter struct {
	store    *Store
	engine   Consensus
	engineMu *sync.RWMutex

	dag    *lachesis.DagConfig
	config *EmitterConfig

<<<<<<< HEAD
	myAddr     common.Address
	privateKey *ecdsa.PrivateKey
	prevEpoch  idx.SuperFrame
=======
	myAddr     hash.Peer
	privateKey *crypto.PrivateKey
	prevEpoch  idx.Epoch
>>>>>>> 84bcb547

	onEmitted func(e *inter.Event)

	done chan struct{}
	wg   sync.WaitGroup
}

func NewEmitter(
	config *Config,
	me common.Address,
	privateKey *ecdsa.PrivateKey,
	engineMu *sync.RWMutex,
	store *Store,
	engine Consensus,
	onEmitted func(e *inter.Event),
) *Emitter {
	return &Emitter{
		dag:        &config.Net.Dag,
		config:     &config.Emitter,
		onEmitted:  onEmitted,
		store:      store,
		myAddr:     me,
		privateKey: privateKey,
		engine:     engine,
		engineMu:   engineMu,
	}
}

// StartEventEmission starts event emission.
func (em *Emitter) StartEventEmission() {
	if em.done != nil {
		return
	}
	em.done = make(chan struct{})

	done := em.done
	em.wg.Add(1)
	go func() {
		defer em.wg.Done()
		ticker := time.NewTicker(em.config.MinEmitInterval)
		for {
			select {
			case <-ticker.C:
				em.EmitEvent()
			case <-done:
				return
			}
		}
	}()
}

// StopEventEmission stops event emission.
func (em *Emitter) StopEventEmission() {
	if em.done == nil {
		return
	}

	close(em.done)
	em.done = nil
	em.wg.Wait()
}

// createEvent is not safe for concurrent use.
func (em *Emitter) createEvent() *inter.Event {
	if em.engine.GetMembers()[em.myAddr] == 0 {
		return nil
	}

	var (
		epoch      = em.engine.CurrentEpochN()
		seq        idx.Event
		parents    hash.Events
		maxLamport idx.Lamport
	)

	seeVec := em.engine.GetVectorIndex()

	var strategy ancestor.SearchStrategy
	if seeVec != nil {
		strategy = ancestor.NewSeeingStrategy(seeVec)
	} else {
		strategy = ancestor.NewRandomStrategy(nil)
	}

	heads := em.store.GetHeads(epoch) // events with no descendants
	selfParent := em.store.GetLastEvent(epoch, em.myAddr)
	_, parents = ancestor.FindBestParents(em.dag.MaxParents, heads, selfParent, strategy)

	for _, p := range parents {
		parent := em.store.GetEventHeader(epoch, p)
		if maxLamport < parent.Lamport {
			maxLamport = parent.Lamport
		}
	}

	seq = 1
	if selfParent != nil {
		seq = em.store.GetEventHeader(epoch, *selfParent).Seq + 1
	}

	event := inter.NewEvent()
	event.Epoch = epoch
	event.Seq = seq
	event.Creator = em.myAddr
	event.Parents = parents
	event.Lamport = maxLamport + 1
	// set consensus fields
	event = em.engine.Prepare(event)
	if event == nil {
		log.Warn("dropped event while emitting")
		return nil
	}
	// calc hash after event is fully built
	event.RecacheHash()
	// sign
	if err := event.SignBy(em.privateKey); err != nil {
		log.Error("Failed to sign event", "err", err)
	}
	// sanity check
	if !event.VerifySignature() {
		log.Error("Produced wrong event signature")
	}

	// set event name for debug
	em.nameEventForDebug(event)

	//countEmittedEvents.Inc(1) TODO

	return event
}

func (em *Emitter) EmitEvent() *inter.Event {
	em.engineMu.Lock()
	defer em.engineMu.Unlock()

	e := em.createEvent()
	if e != nil && em.onEmitted != nil {
		em.onEmitted(e)
		log.Info("New event emitted", "e", e.String())
	}
	return e
}

func (em *Emitter) nameEventForDebug(e *inter.Event) {
	name := []rune(hash.GetNodeName(em.myAddr))
	if len(name) < 1 {
		return
	}

	name = name[len(name)-1:]
	hash.SetEventName(e.Hash(), fmt.Sprintf("%s%03d",
		strings.ToLower(string(name)),
		e.Seq))
}<|MERGE_RESOLUTION|>--- conflicted
+++ resolved
@@ -25,15 +25,9 @@
 	dag    *lachesis.DagConfig
 	config *EmitterConfig
 
-<<<<<<< HEAD
 	myAddr     common.Address
 	privateKey *ecdsa.PrivateKey
-	prevEpoch  idx.SuperFrame
-=======
-	myAddr     hash.Peer
-	privateKey *crypto.PrivateKey
 	prevEpoch  idx.Epoch
->>>>>>> 84bcb547
 
 	onEmitted func(e *inter.Event)
 
