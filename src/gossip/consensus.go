--- conflicted
+++ resolved
@@ -24,10 +24,6 @@
 	Prepare(e *inter.Event) *inter.Event
 	// CurrentSuperFrame returns current SuperFrameN.
 	CurrentSuperFrameN() idx.SuperFrame
-<<<<<<< HEAD
 	// SuperFrameMembers returns members of current super-frame.
-=======
-	// SuperFrameMembers returns members of n super-frame.
->>>>>>> 4b9ec24b
 	SuperFrameMembers() []hash.Peer
 }